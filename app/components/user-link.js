import Ember from 'ember';

const { computed } = Ember;

export default Ember.Component.extend({
  user: null,
  attributeBindings: ['title', 'href'],
  tagName: 'a',

  title: computed.readOnly('user.login'),
  href: computed('user', function() {
      // TODO replace this with a link to a native crates.io profile
      // page when they exist.
<<<<<<< HEAD
      return `https://github.com/${this.get('user.login')}`;
  })
=======
      return this.get('user.url');
  }.property('user'),
>>>>>>> 12dc9810
});<|MERGE_RESOLUTION|>--- conflicted
+++ resolved
@@ -11,11 +11,6 @@
   href: computed('user', function() {
       // TODO replace this with a link to a native crates.io profile
       // page when they exist.
-<<<<<<< HEAD
-      return `https://github.com/${this.get('user.login')}`;
+      return this.get('user.url');
   })
-=======
-      return this.get('user.url');
-  }.property('user'),
->>>>>>> 12dc9810
 });