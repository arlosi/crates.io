use std::ascii::AsciiExt;
use std::cmp;
use std::collections::HashMap;

use conduit::{Request, Response};
use conduit_router::RequestParams;
use diesel::associations::Identifiable;
use diesel::helper_types::Select;
use diesel::pg::upsert::*;
use diesel::pg::{Pg, PgConnection};
use diesel::prelude::*;
use diesel;
use diesel_full_text_search::*;
use license_exprs;
use pg::GenericConnection;
use pg::rows::Row;
use hex::ToHex;
use serde_json;
use semver;
use time::Timespec;
use url::Url;
use chrono::NaiveDate;

use app::{App, RequestApp};
use badge::EncodableBadge;
use category::{EncodableCategory, CrateCategory};
use db::RequestTransaction;
use dependency::{self, ReverseDependency, EncodableDependency};
use download::{VersionDownload, EncodableVersionDownload};
use git;
use keyword::{EncodableKeyword, CrateKeyword};
use owner::{EncodableOwner, Owner, Rights, OwnerKind, Team, rights, CrateOwner};
use pagination::Paginate;
use schema::*;
use upload;
use user::RequestUser;
use util::errors::NotFound;
use util::{read_le_u32, read_fill};
use util::{RequestUtils, CargoResult, internal, ChainError, human};
use version::{EncodableVersion, NewVersion};
use {Model, User, Keyword, Version, Category, Badge, Replica};

<<<<<<< HEAD
#[derive(Debug, Insertable, Queryable, Identifiable, Associations, AsChangeset)]
#[belongs_to(Crate)]
#[primary_key(crate_id, date)]
#[table_name = "crate_downloads"]
pub struct CrateDownload {
    pub crate_id: i32,
    pub downloads: i32,
    pub date: NaiveDate,
}

#[derive(Debug, Clone, Queryable, Identifiable, Associations, AsChangeset)]
=======
/// Hosts in this blacklist are known to not be hosting documentation,
/// and are possibly of malicious intent e.g. ad tracking networks, etc.
const DOCUMENTATION_BLACKLIST: [&'static str; 1] = ["rust-ci.org"];

#[derive(Debug, Clone, Queryable, Identifiable, AsChangeset)]
>>>>>>> e2bfdaa5
pub struct Crate {
    pub id: i32,
    pub name: String,
    pub updated_at: Timespec,
    pub created_at: Timespec,
    pub downloads: i32,
    pub description: Option<String>,
    pub homepage: Option<String>,
    pub documentation: Option<String>,
    pub readme: Option<String>,
    pub license: Option<String>,
    pub repository: Option<String>,
    pub max_upload_size: Option<i32>,
}

/// We literally never want to select `textsearchable_index_col`
/// so we provide this type and constant to pass to `.select`
type AllColumns = (crates::id,
                   crates::name,
                   crates::updated_at,
                   crates::created_at,
                   crates::downloads,
                   crates::description,
                   crates::homepage,
                   crates::documentation,
                   crates::readme,
                   crates::license,
                   crates::repository,
                   crates::max_upload_size);

pub const ALL_COLUMNS: AllColumns = (
    crates::id,
    crates::name,
    crates::updated_at,
    crates::created_at,
    crates::downloads,
    crates::description,
    crates::homepage,
    crates::documentation,
    crates::readme,
    crates::license,
    crates::repository,
    crates::max_upload_size,
);

pub const MAX_NAME_LENGTH: usize = 64;

type CrateQuery<'a> = crates::BoxedQuery<'a, Pg, <AllColumns as Expression>::SqlType>;

#[derive(Serialize, Deserialize, Debug)]
pub struct EncodableCrate {
    pub id: String,
    pub name: String,
    pub updated_at: String,
    pub versions: Option<Vec<i32>>,
    pub keywords: Option<Vec<String>>,
    pub categories: Option<Vec<String>>,
    pub badges: Option<Vec<EncodableBadge>>,
    pub created_at: String,
    pub downloads: i32,
    pub recent_downloads: Option<i64>,
    pub max_version: String,
    pub description: Option<String>,
    pub homepage: Option<String>,
    pub documentation: Option<String>,
    pub repository: Option<String>,
    pub links: CrateLinks,
    pub exact_match: bool,
}

#[derive(Serialize, Deserialize, Debug)]
pub struct CrateLinks {
    pub version_downloads: String,
    pub versions: Option<String>,
    pub owners: Option<String>,
    pub owner_team: Option<String>,
    pub owner_user: Option<String>,
    pub reverse_dependencies: String,
}

#[derive(Insertable, AsChangeset, Default, Debug)]
#[table_name = "crates"]
#[primary_key(name, max_upload_size)] // This is actually just to skip updating them
pub struct NewCrate<'a> {
    pub name: &'a str,
    pub description: Option<&'a str>,
    pub homepage: Option<&'a str>,
    pub documentation: Option<&'a str>,
    pub readme: Option<&'a str>,
    pub repository: Option<&'a str>,
    pub max_upload_size: Option<i32>,
    pub license: Option<&'a str>,
}

impl<'a> NewCrate<'a> {
    pub fn create_or_update(
        mut self,
        conn: &PgConnection,
        license_file: Option<&'a str>,
        uploader: i32,
    ) -> CargoResult<Crate> {
        use diesel::update;

        self.validate(license_file)?;
        self.ensure_name_not_reserved(conn)?;

        conn.transaction(|| {
            // To avoid race conditions, we try to insert
            // first so we know whether to add an owner
            if let Some(krate) = self.save_new_crate(conn, uploader)? {
                return Ok(krate);
            }

            let target = crates::table.filter(canon_crate_name(crates::name).eq(
                canon_crate_name(self.name),
            ));
            update(target)
                .set(&self)
                .returning(ALL_COLUMNS)
                .get_result(conn)
                .map_err(Into::into)
        })
    }

    fn validate(&mut self, license_file: Option<&'a str>) -> CargoResult<()> {
        fn validate_url(url: Option<&str>, field: &str) -> CargoResult<()> {
            let url = match url {
                Some(s) => s,
                None => return Ok(()),
            };
            let url = Url::parse(url).map_err(|_| {
                human(&format_args!("`{}` is not a valid url: `{}`", field, url))
            })?;
            match &url.scheme()[..] {
                "http" | "https" => {}
                s => {
                    return Err(human(&format_args!(
                        "`{}` has an invalid url \
                         scheme: `{}`",
                        field,
                        s
                    )))
                }
            }
            if url.cannot_be_a_base() {
                return Err(human(&format_args!(
                    "`{}` must have relative scheme \
                     data: {}",
                    field,
                    url
                )));
            }
            Ok(())
        }

        validate_url(self.homepage, "homepage")?;
        validate_url(self.documentation, "documentation")?;
        validate_url(self.repository, "repository")?;
        self.validate_license(license_file)?;
        Ok(())
    }

    fn validate_license(&mut self, license_file: Option<&str>) -> CargoResult<()> {
        if let Some(license) = self.license {
            for part in license.split('/') {
                license_exprs::validate_license_expr(part).map_err(|e| {
                    human(&format_args!(
                        "{}; see http://opensource.org/licenses \
                         for options, and http://spdx.org/licenses/ \
                         for their identifiers",
                        e
                    ))
                })?;
            }
        } else if license_file.is_some() {
            // If no license is given, but a license file is given, flag this
            // crate as having a nonstandard license. Note that we don't
            // actually do anything else with license_file currently.
            self.license = Some("non-standard");
        }
        Ok(())
    }

    fn ensure_name_not_reserved(&self, conn: &PgConnection) -> CargoResult<()> {
        use schema::reserved_crate_names::dsl::*;
        use diesel::select;
        use diesel::expression::dsl::exists;

        let reserved_name = select(exists(
            reserved_crate_names.filter(canon_crate_name(name).eq(
                canon_crate_name(
                    self.name,
                ),
            )),
        )).get_result::<bool>(conn)?;
        if reserved_name {
            Err(human("cannot upload a crate with a reserved name"))
        } else {
            Ok(())
        }
    }

    fn save_new_crate(&self, conn: &PgConnection, user_id: i32) -> QueryResult<Option<Crate>> {
        use schema::crates::dsl::*;
        use diesel::insert;

        conn.transaction(|| {
            let maybe_inserted = insert(&self.on_conflict_do_nothing())
                .into(crates)
                .returning(ALL_COLUMNS)
                .get_result::<Crate>(conn)
                .optional()?;

            if let Some(ref krate) = maybe_inserted {
                let owner = CrateOwner {
                    crate_id: krate.id,
                    owner_id: user_id,
                    created_by: user_id,
                    owner_kind: OwnerKind::User as i32,
                };
                insert(&owner).into(crate_owners::table).execute(conn)?;
            }

            Ok(maybe_inserted)
        })
    }
}

impl Crate {
    pub fn by_name(name: &str) -> CrateQuery {
        Crate::all()
            .filter(canon_crate_name(crates::name).eq(canon_crate_name(name)))
            .into_boxed()
    }

    pub fn all() -> Select<crates::table, AllColumns> {
        crates::table.select(ALL_COLUMNS)
    }

    pub fn find_by_name(conn: &GenericConnection, name: &str) -> CargoResult<Crate> {
        let stmt = conn.prepare(
            "SELECT * FROM crates \
                                      WHERE canon_crate_name(name) =
                                            canon_crate_name($1) LIMIT 1",
        )?;
        let rows = stmt.query(&[&name])?;
        let row = rows.iter().next();
        let row = row.chain_error(|| NotFound)?;
        Ok(Model::from_row(&row))
    }

    // This is cleaned up by the diesel port
    #[cfg_attr(feature = "lint", allow(too_many_arguments))]
    pub fn find_or_insert(
        conn: &GenericConnection,
        name: &str,
        user_id: i32,
        description: &Option<String>,
        homepage: &Option<String>,
        documentation: &Option<String>,
        readme: &Option<String>,
        repository: &Option<String>,
        license: &Option<String>,
        license_file: &Option<String>,
        max_upload_size: Option<i32>,
    ) -> CargoResult<Crate> {
        let description = description.as_ref().map(|s| &s[..]);
        let homepage = homepage.as_ref().map(|s| &s[..]);
        let documentation = documentation.as_ref().map(|s| &s[..]);
        let readme = readme.as_ref().map(|s| &s[..]);
        let repository = repository.as_ref().map(|s| &s[..]);
        let mut license = license.as_ref().map(|s| &s[..]);
        let license_file = license_file.as_ref().map(|s| &s[..]);
        validate_url(homepage, "homepage")?;
        validate_url(documentation, "documentation")?;
        validate_url(repository, "repository")?;

        match license {
            // If a license is given, validate it to make sure it's actually a
            // valid license
            Some(..) => validate_license(license)?,

            // If no license is given, but a license file is given, flag this
            // crate as having a nonstandard license. Note that we don't
            // actually do anything else with license_file currently.
            None if license_file.is_some() => {
                license = Some("non-standard");
            }

            None => {}
        }

        // TODO: like with users, this is sadly racy
        let stmt = conn.prepare(
            "UPDATE crates
                                         SET documentation = $1,
                                             homepage = $2,
                                             description = $3,
                                             readme = $4,
                                             license = $5,
                                             repository = $6
                                       WHERE canon_crate_name(name) =
                                             canon_crate_name($7)
                                   RETURNING *",
        )?;
        let rows = stmt.query(
            &[
                &documentation,
                &homepage,
                &description,
                &readme,
                &license,
                &repository,
                &name,
            ],
        )?;
        if let Some(row) = rows.iter().next() {
            return Ok(Model::from_row(&row));
        }

        let stmt = conn.prepare(
            "SELECT 1 FROM reserved_crate_names
                                 WHERE canon_crate_name(name) =
                                       canon_crate_name($1)",
        )?;
        let rows = stmt.query(&[&name])?;
        if !rows.is_empty() {
            return Err(human("cannot upload a crate with a reserved name"));
        }

        let stmt = conn.prepare(
            "INSERT INTO crates
                                      (name, description, homepage,
                                       documentation, readme,
                                       repository, license, max_upload_size)
                                      VALUES ($1, $2, $3, $4, $5, $6, $7, $8)
                                      RETURNING *",
        )?;
        let rows = stmt.query(
            &[
                &name,
                &description,
                &homepage,
                &documentation,
                &readme,
                &repository,
                &license,
                &max_upload_size,
            ],
        )?;
        let ret: Crate = Model::from_row(&rows.iter().next().chain_error(
            || internal("no crate returned"),
        )?);

        conn.execute(
            "INSERT INTO crate_owners
                           (crate_id, owner_id, created_by, owner_kind)
                           VALUES ($1, $2, $2, $3)",
            &[&ret.id, &user_id, &(OwnerKind::User as i32)],
        )?;
        return Ok(ret);

        fn validate_url(url: Option<&str>, field: &str) -> CargoResult<()> {
            let url = match url {
                Some(s) => s,
                None => return Ok(()),
            };
            let url = Url::parse(url).map_err(|_| {
                human(&format_args!("`{}` is not a valid url: `{}`", field, url))
            })?;
            match &url.scheme()[..] {
                "http" | "https" => {}
                s => {
                    return Err(human(&format_args!(
                        "`{}` has an invalid url \
                         scheme: `{}`",
                        field,
                        s
                    )))
                }
            }
            if url.cannot_be_a_base() {
                return Err(human(&format_args!(
                    "`{}` must have relative scheme \
                     data: {}",
                    field,
                    url
                )));
            }
            Ok(())
        }

        fn validate_license(license: Option<&str>) -> CargoResult<()> {
            license
                .iter()
                .flat_map(|s| s.split('/'))
                .map(license_exprs::validate_license_expr)
                .collect::<Result<Vec<_>, _>>()
                .map(|_| ())
                .map_err(|e| {
                    human(&format_args!(
                        "{}; see http://opensource.org/licenses \
                         for options, and http://spdx.org/licenses/ \
                         for their identifiers",
                        e
                    ))
                })
        }

    }

    pub fn valid_name(name: &str) -> bool {
        let under_max_length = name.chars().take(MAX_NAME_LENGTH + 1).count() <= MAX_NAME_LENGTH;
        Crate::valid_ident(name) && under_max_length
    }

    fn valid_ident(name: &str) -> bool {
        if name.is_empty() {
            return false;
        }
        name.chars().next().unwrap().is_alphabetic() &&
            name.chars().all(
                |c| c.is_alphanumeric() || c == '_' || c == '-',
            ) && name.chars().all(|c| c.is_ascii())
    }

    pub fn valid_feature_name(name: &str) -> bool {
        let mut parts = name.split('/');
        match parts.next() {
            Some(part) if !Crate::valid_ident(part) => return false,
            None => return false,
            _ => {}
        }
        match parts.next() {
            Some(part) if !Crate::valid_ident(part) => return false,
            _ => {}
        }
        parts.next().is_none()
    }

    pub fn minimal_encodable(
        self,
        max_version: semver::Version,
        badges: Option<Vec<Badge>>,
        exact_match: bool,
        recent_downloads: Option<i64>,
    ) -> EncodableCrate {
        self.encodable(
            max_version,
            None,
            None,
            None,
            badges,
            exact_match,
            recent_downloads,
        )
    }

    #[cfg_attr(feature = "clippy", allow(too_many_arguments))]
    pub fn encodable(
        self,
        max_version: semver::Version,
        versions: Option<Vec<i32>>,
        keywords: Option<&[Keyword]>,
        categories: Option<&[Category]>,
        badges: Option<Vec<Badge>>,
        exact_match: bool,
        recent_downloads: Option<i64>,
    ) -> EncodableCrate {
        let Crate {
            name,
            created_at,
            updated_at,
            downloads,
            description,
            homepage,
            documentation,
            repository,
            ..
        } = self;
        let versions_link = match versions {
            Some(..) => None,
            None => Some(format!("/api/v1/crates/{}/versions", name)),
        };
        let keyword_ids = keywords.map(|kws| kws.iter().map(|kw| kw.keyword.clone()).collect());
        let category_ids = categories.map(|cats| cats.iter().map(|cat| cat.slug.clone()).collect());
        let badges = badges.map(|bs| bs.into_iter().map(|b| b.encodable()).collect());
        let documentation = Crate::remove_blacklisted_documentation_urls(documentation);

        EncodableCrate {
            id: name.clone(),
            name: name.clone(),
            updated_at: ::encode_time(updated_at),
            created_at: ::encode_time(created_at),
            downloads: downloads,
            recent_downloads: recent_downloads,
            versions: versions,
            keywords: keyword_ids,
            categories: category_ids,
            badges: badges,
            max_version: max_version.to_string(),
            documentation: documentation,
            homepage: homepage,
            exact_match: exact_match,
            description: description,
            repository: repository,
            links: CrateLinks {
                version_downloads: format!("/api/v1/crates/{}/downloads", name),
                versions: versions_link,
                owners: Some(format!("/api/v1/crates/{}/owners", name)),
                owner_team: Some(format!("/api/v1/crates/{}/owner_team", name)),
                owner_user: Some(format!("/api/v1/crates/{}/owner_user", name)),
                reverse_dependencies: format!("/api/v1/crates/{}/reverse_dependencies", name),
            },
        }
    }

    /// Return `None` if the documentation URL host matches a blacklisted host
    fn remove_blacklisted_documentation_urls(url: Option<String>) -> Option<String> {
        // Handles if documentation URL is None
        let url = match url {
            Some(url) => url,
            None => return None,
        };

        // Handles unsuccessful parsing of documentation URL
        let parsed_url = match Url::parse(&url) {
            Ok(parsed_url) => parsed_url,
            Err(_) => return None,
        };

        // Extract host string from documentation URL
        let url_host = match parsed_url.host_str() {
            Some(url_host) => url_host,
            None => return None,
        };

        // Match documentation URL host against blacklisted host array elements
        if DOCUMENTATION_BLACKLIST.contains(&url_host) {
            None
        } else {
            Some(url)
        }
    }

    pub fn max_version(&self, conn: &PgConnection) -> CargoResult<semver::Version> {
        use schema::versions::dsl::*;

        let vs = Version::belonging_to(self)
            .select(num)
            .filter(yanked.eq(false))
            .load::<String>(conn)?
            .into_iter()
            .map(|s| semver::Version::parse(&s).unwrap());
        Ok(Version::max(vs))
    }

    pub fn versions(&self, conn: &GenericConnection) -> CargoResult<Vec<Version>> {
        let stmt = conn.prepare(
            "SELECT * FROM versions \
             WHERE crate_id = $1",
        )?;
        let rows = stmt.query(&[&self.id])?;
        let mut ret = rows.iter()
            .map(|r| Model::from_row(&r))
            .collect::<Vec<Version>>();
        ret.sort_by(|a, b| b.num.cmp(&a.num));
        Ok(ret)
    }

    pub fn owners(&self, conn: &PgConnection) -> CargoResult<Vec<Owner>> {
        let base_query = CrateOwner::belonging_to(self).filter(crate_owners::deleted.eq(false));
        let users = base_query
            .inner_join(users::table)
            .select(users::all_columns)
            .filter(crate_owners::owner_kind.eq(OwnerKind::User as i32))
            .load(conn)?
            .into_iter()
            .map(Owner::User);
        let teams = base_query
            .inner_join(teams::table)
            .select(teams::all_columns)
            .filter(crate_owners::owner_kind.eq(OwnerKind::Team as i32))
            .load(conn)?
            .into_iter()
            .map(Owner::Team);

        Ok(users.chain(teams).collect())
    }

    // TODO: Update bin/transfer_crates to use owners() then get rid of this
    pub fn owners_old(&self, conn: &GenericConnection) -> CargoResult<Vec<Owner>> {
        let stmt = conn.prepare(
            "SELECT * FROM users
                                      INNER JOIN crate_owners
                                         ON crate_owners.owner_id = users.id
                                      WHERE crate_owners.crate_id = $1
                                        AND crate_owners.deleted = FALSE
                                        AND crate_owners.owner_kind = $2",
        )?;
        let user_rows = stmt.query(&[&self.id, &(OwnerKind::User as i32)])?;

        let stmt = conn.prepare(
            "SELECT * FROM teams
                                      INNER JOIN crate_owners
                                         ON crate_owners.owner_id = teams.id
                                      WHERE crate_owners.crate_id = $1
                                        AND crate_owners.deleted = FALSE
                                        AND crate_owners.owner_kind = $2",
        )?;
        let team_rows = stmt.query(&[&self.id, &(OwnerKind::Team as i32)])?;

        let mut owners = vec![];
        owners.extend(user_rows.iter().map(|r| Owner::User(Model::from_row(&r))));
        owners.extend(team_rows.iter().map(|r| Owner::Team(Model::from_row(&r))));
        Ok(owners)
    }

    pub fn owner_add(
        &self,
        app: &App,
        conn: &PgConnection,
        req_user: &User,
        login: &str,
    ) -> CargoResult<()> {
        let owner = match Owner::find_by_login(conn, login) {
            Ok(owner @ Owner::User(_)) => owner,
            Ok(Owner::Team(team)) => {
                if team.contains_user(app, req_user)? {
                    Owner::Team(team)
                } else {
                    return Err(human(&format_args!(
                        "only members of {} can add it as \
                         an owner",
                        login
                    )));
                }
            }
            Err(err) => {
                if login.contains(':') {
                    Owner::Team(Team::create(app, conn, login, req_user)?)
                } else {
                    return Err(err);
                }
            }
        };

        let crate_owner = CrateOwner {
            crate_id: self.id,
            owner_id: owner.id(),
            created_by: req_user.id,
            owner_kind: owner.kind() as i32,
        };
        diesel::insert(&crate_owner.on_conflict(
            crate_owners::table.primary_key(),
            do_update().set(crate_owners::deleted.eq(false)),
        )).into(crate_owners::table)
            .execute(conn)?;

        Ok(())
    }

    pub fn owner_remove(
        &self,
        conn: &PgConnection,
        _req_user: &User,
        login: &str,
    ) -> CargoResult<()> {
        let owner = Owner::find_by_login(conn, login).map_err(|_| {
            human(&format_args!("could not find owner with login `{}`", login))
        })?;
        let target = crate_owners::table.find((self.id(), owner.id(), owner.kind() as i32));
        diesel::update(target)
            .set(crate_owners::deleted.eq(true))
            .execute(conn)?;
        Ok(())
    }

    pub fn badges(&self, conn: &PgConnection) -> QueryResult<Vec<Badge>> {
        badges::table.filter(badges::crate_id.eq(self.id)).load(
            conn,
        )
    }

    /// Returns (dependency, dependent crate name, dependent crate downloads)
    pub fn reverse_dependencies(
        &self,
        conn: &PgConnection,
        offset: i64,
        limit: i64,
    ) -> QueryResult<(Vec<ReverseDependency>, i64)> {
        use diesel::expression::dsl::sql;
        use diesel::types::{Integer, Text, BigInt};

        type SqlType = ((dependencies::SqlType, Integer, Text), BigInt);
        let rows = sql::<SqlType>(include_str!("krate_reverse_dependencies.sql"))
            .bind::<Integer, _>(self.id)
            .bind::<BigInt, _>(offset)
            .bind::<BigInt, _>(limit)
            .load::<(ReverseDependency, i64)>(conn)?;

        let (vec, counts): (_, Vec<_>) = rows.into_iter().unzip();
        let cnt = counts.into_iter().nth(0).unwrap_or(0i64);
        Ok((vec, cnt))
    }
}

impl Model for Crate {
    fn from_row(row: &Row) -> Crate {
        Crate {
            id: row.get("id"),
            name: row.get("name"),
            updated_at: row.get("updated_at"),
            created_at: row.get("created_at"),
            downloads: row.get("downloads"),
            description: row.get("description"),
            documentation: row.get("documentation"),
            homepage: row.get("homepage"),
            readme: row.get("readme"),
            license: row.get("license"),
            repository: row.get("repository"),
            max_upload_size: row.get("max_upload_size"),
        }
    }
    fn table_name(_: Option<Crate>) -> &'static str {
        "crates"
    }
}

/// Handles the `GET /crates` route.
pub fn index(req: &mut Request) -> CargoResult<Response> {
    use diesel::expression::{AsExpression, DayAndMonthIntervalDsl};
    use diesel::types::{Bool, BigInt, Nullable};
    use diesel::expression::functions::date_and_time::{now, date};
    use diesel::expression::sql_literal::sql;
    use diesel::query_source::joins::LeftOuter;

    let conn = req.db_conn()?;
    let (offset, limit) = req.pagination(10, 100)?;
    let params = req.query();
    let sort = params.get("sort").map(|s| &**s).unwrap_or(
        "recent-downloads",
    );

    let recent_downloads = sql::<Nullable<BigInt>>("SUM(crate_downloads.downloads)");

    let mut query = crates::table
        .join(
            crate_downloads::table,
            LeftOuter,
            crates::id.eq(crate_downloads::crate_id).and(
                crate_downloads::date.gt(date(now - 90.days())),
            ),
        )
        .group_by(crates::id)
        .select((
            ALL_COLUMNS,
            AsExpression::<Bool>::as_expression(false),
            recent_downloads.clone(),
        ))
        .into_boxed();

    if sort == "downloads" {
        query = query.order(crates::downloads.desc())
    } else if sort == "recent-downloads" {
        query = query.order(recent_downloads.clone().desc().nulls_last())
    } else {
        query = query.order(crates::name.asc())
    }

    if let Some(q_string) = params.get("q") {
        let sort = params.get("sort").map(|s| &**s).unwrap_or("relevance");
        let q = plainto_tsquery(q_string);
        query = query.filter(q.matches(crates::textsearchable_index_col).or(
            crates::name.eq(
                q_string,
            ),
        ));

        query = query.select((
            ALL_COLUMNS,
            crates::name.eq(q_string),
            recent_downloads.clone(),
        ));
        let perfect_match = crates::name.eq(q_string).desc();
        if sort == "downloads" {
            query = query.order((perfect_match, crates::downloads.desc()));
        } else if sort == "recent-downloads" {
            query = query.order((
                perfect_match,
                recent_downloads.clone().desc().nulls_last(),
            ));
        } else {
            let rank = ts_rank_cd(crates::textsearchable_index_col, q);
            query = query.order((perfect_match, rank.desc()))
        }
    }

    if let Some(cat) = params.get("category") {
        query = query.filter(
            crates::id.eq_any(
                crates_categories::table
                    .select(crates_categories::crate_id)
                    .inner_join(categories::table)
                    .filter(categories::slug.eq(cat).or(categories::slug.like(format!(
                        "{}::%",
                        cat
                    )))),
            ),
        );
    }

    if let Some(kw) = params.get("keyword") {
        query = query.filter(
            crates::id.eq_any(
                crates_keywords::table
                    .select(crates_keywords::crate_id)
                    .inner_join(keywords::table)
                    .filter(::lower(keywords::keyword).eq(::lower(kw))),
            ),
        );
    } else if let Some(letter) = params.get("letter") {
        let pattern = format!(
            "{}%",
            letter
                .chars()
                .next()
                .unwrap()
                .to_lowercase()
                .collect::<String>()
        );
        query = query.filter(canon_crate_name(crates::name).like(pattern));
    } else if let Some(user_id) = params.get("user_id").and_then(|s| s.parse::<i32>().ok()) {
        query = query.filter(
            crates::id.eq_any(
                crate_owners::table
                    .select(crate_owners::crate_id)
                    .filter(crate_owners::owner_id.eq(user_id))
                    .filter(crate_owners::owner_kind.eq(OwnerKind::User as i32)),
            ),
        );
    } else if let Some(team_id) = params.get("team_id").and_then(|s| s.parse::<i32>().ok()) {
        query = query.filter(
            crates::id.eq_any(
                crate_owners::table
                    .select(crate_owners::crate_id)
                    .filter(crate_owners::owner_id.eq(team_id))
                    .filter(crate_owners::owner_kind.eq(OwnerKind::Team as i32)),
            ),
        );
    } else if params.get("following").is_some() {
        query = query.filter(crates::id.eq_any(
            follows::table.select(follows::crate_id).filter(
                follows::user_id.eq(req.user()?.id),
            ),
        ));
    }

    let data = query
        .paginate(limit, offset)
        .load::<((Crate, bool, Option<i64>), i64)>(&*conn)?;
    let total = data.first().map(|&(_, t)| t).unwrap_or(0);
    let crates = data.iter()
        .map(|&((ref c, _, _), _)| c.clone())
        .collect::<Vec<_>>();
    let perfect_matches = data.clone()
        .into_iter()
        .map(|((_, b, _), _)| b)
        .collect::<Vec<_>>();
    let recent_downloads = data.clone()
        .into_iter()
        .map(|((_, _, s), _)| s.unwrap_or(0))
        .collect::<Vec<_>>();

    let versions = Version::belonging_to(&crates)
        .load::<Version>(&*conn)?
        .grouped_by(&crates)
        .into_iter()
        .map(|versions| Version::max(versions.into_iter().map(|v| v.num)));

    let crates = versions
        .zip(crates)
        .zip(perfect_matches)
        .zip(recent_downloads)
        .map(|(((max_version, krate), perfect_match),
          recent_downloads)| {
            // FIXME: If we add crate_id to the Badge enum we can eliminate
            // this N+1
            let badges = badges::table
                .filter(badges::crate_id.eq(krate.id))
                .load::<Badge>(&*conn)?;
            Ok(krate.minimal_encodable(
                max_version,
                Some(badges),
                perfect_match,
                Some(recent_downloads),
            ))
        })
        .collect::<Result<_, ::diesel::result::Error>>()?;

    #[derive(Serialize)]
    struct R {
        crates: Vec<EncodableCrate>,
        meta: Meta,
    }
    #[derive(Serialize)]
    struct Meta {
        total: i64,
    }

    Ok(req.json(&R {
        crates: crates,
        meta: Meta { total: total },
    }))
}

/// Handles the `GET /summary` route.
pub fn summary(req: &mut Request) -> CargoResult<Response> {
    use schema::crates::dsl::*;

    let conn = req.db_conn()?;
    let num_crates = crates.count().get_result(&*conn)?;
    let num_downloads = metadata::table
        .select(metadata::total_downloads)
        .get_result(&*conn)?;

    let encode_crates = |krates: Vec<Crate>| -> CargoResult<Vec<_>> {
        Version::belonging_to(&krates)
            .filter(versions::yanked.eq(false))
            .load::<Version>(&*conn)?
            .grouped_by(&krates)
            .into_iter()
            .map(|versions| Version::max(versions.into_iter().map(|v| v.num)))
            .zip(krates)
            .map(|(max_version, krate)| {
                Ok(krate.minimal_encodable(max_version, None, false, Some(0)))
            })
            .collect()
    };

    let new_crates = crates
        .order(created_at.desc())
        .select(ALL_COLUMNS)
        .limit(10)
        .load(&*conn)?;
    let just_updated = crates
        .filter(updated_at.ne(created_at))
        .order(updated_at.desc())
        .select(ALL_COLUMNS)
        .limit(10)
        .load(&*conn)?;
    let most_downloaded = crates
        .order(downloads.desc())
        .select(ALL_COLUMNS)
        .limit(10)
        .load(&*conn)?;

    let popular_keywords = keywords::table
        .order(keywords::crates_cnt.desc())
        .limit(10)
        .load(&*conn)?
        .into_iter()
        .map(Keyword::encodable)
        .collect();

    let popular_categories = Category::toplevel(&conn, "crates", 10, 0)?
        .into_iter()
        .map(Category::encodable)
        .collect();

    #[derive(Serialize)]
    struct R {
        num_downloads: i64,
        num_crates: i64,
        new_crates: Vec<EncodableCrate>,
        most_downloaded: Vec<EncodableCrate>,
        just_updated: Vec<EncodableCrate>,
        popular_keywords: Vec<EncodableKeyword>,
        popular_categories: Vec<EncodableCategory>,
    }
    Ok(req.json(&R {
        num_downloads: num_downloads,
        num_crates: num_crates,
        new_crates: encode_crates(new_crates)?,
        most_downloaded: encode_crates(most_downloaded)?,
        just_updated: encode_crates(just_updated)?,
        popular_keywords: popular_keywords,
        popular_categories: popular_categories,
    }))
}

/// Handles the `GET /crates/:crate_id` route.
pub fn show(req: &mut Request) -> CargoResult<Response> {
    let name = &req.params()["crate_id"];
    let conn = req.db_conn()?;
    let krate = Crate::by_name(name).first::<Crate>(&*conn)?;

    let mut versions = Version::belonging_to(&krate).load::<Version>(&*conn)?;
    versions.sort_by(|a, b| b.num.cmp(&a.num));
    let ids = versions.iter().map(|v| v.id).collect();

    let kws = CrateKeyword::belonging_to(&krate)
        .inner_join(keywords::table)
        .select(keywords::all_columns)
        .load(&*conn)?;
    let cats = CrateCategory::belonging_to(&krate)
        .inner_join(categories::table)
        .select(categories::all_columns)
        .load(&*conn)?;

    let badges = badges::table.filter(badges::crate_id.eq(krate.id)).load(
        &*conn,
    )?;
    let max_version = krate.max_version(&conn)?;

    #[derive(Serialize)]
    struct R {
        #[serde(rename = "crate")]
        krate: EncodableCrate,
        versions: Vec<EncodableVersion>,
        keywords: Vec<EncodableKeyword>,
        categories: Vec<EncodableCategory>,
    }
    Ok(
        req.json(&R {
            krate: krate.clone().encodable(
                max_version,
                Some(ids),
                Some(&kws),
                Some(&cats),
                Some(badges),
                false,
                Some(0),
            ),
            versions: versions
                .into_iter()
                .map(|v| v.encodable(&krate.name))
                .collect(),
            keywords: kws.into_iter().map(|k| k.encodable()).collect(),
            categories: cats.into_iter().map(|k| k.encodable()).collect(),
        }),
    )
}

/// Handles the `PUT /crates/new` route.
pub fn new(req: &mut Request) -> CargoResult<Response> {
    let app = req.app().clone();
    let (new_crate, user) = parse_new_headers(req)?;

    let name = &*new_crate.name;
    let vers = &*new_crate.vers;
    let features = new_crate
        .features
        .iter()
        .map(|(k, v)| {
            (
                k[..].to_string(),
                v.iter().map(|v| v[..].to_string()).collect(),
            )
        })
        .collect::<HashMap<String, Vec<String>>>();
    let keywords = new_crate
        .keywords
        .as_ref()
        .map(|kws| kws.iter().map(|kw| &**kw).collect())
        .unwrap_or_else(Vec::new);

    let categories = new_crate.categories.as_ref().map(|s| &s[..]).unwrap_or(&[]);
    let categories: Vec<_> = categories.iter().map(|k| &**k).collect();

    let conn = req.db_conn()?;
    conn.transaction(|| {
        // Persist the new crate, if it doesn't already exist
        let persist = NewCrate {
            name: name,
            description: new_crate.description.as_ref().map(|s| &**s),
            homepage: new_crate.homepage.as_ref().map(|s| &**s),
            documentation: new_crate.documentation.as_ref().map(|s| &**s),
            readme: new_crate.readme.as_ref().map(|s| &**s),
            repository: new_crate.repository.as_ref().map(|s| &**s),
            license: new_crate.license.as_ref().map(|s| &**s),
            max_upload_size: None,
        };

        let license_file = new_crate.license_file.as_ref().map(|s| &**s);
        let krate = persist.create_or_update(&conn, license_file, user.id)?;

        let owners = krate.owners(&conn)?;
        if rights(req.app(), &owners, &user)? < Rights::Publish {
            return Err(human(
                "crate name has already been claimed by \
                 another user",
            ));
        }

        if krate.name != name {
            return Err(human(
                &format_args!("crate was previously named `{}`", krate.name),
            ));
        }

        let length = req.content_length().chain_error(|| {
            human("missing header: Content-Length")
        })?;
        let max = krate.max_upload_size.map(|m| m as u64).unwrap_or(
            app.config
                .max_upload_size,
        );
        if length > max {
            return Err(human(&format_args!("max upload size is: {}", max)));
        }

        // This is only redundant for now. Eventually the duplication will be removed.
        let license = new_crate.license.clone();

        // Persist the new version of this crate
        let version = NewVersion::new(krate.id, vers, &features, license, license_file)?
            .save(&conn, &new_crate.authors)?;

        // Link this new version to all dependencies
        let git_deps = dependency::add_dependencies(&conn, &new_crate.deps, version.id)?;

        // Update all keywords for this crate
        Keyword::update_crate(&conn, &krate, &keywords)?;

        // Update all categories for this crate, collecting any invalid categories
        // in order to be able to warn about them
        let ignored_invalid_categories = Category::update_crate(&conn, &krate, &categories)?;

        // Update all badges for this crate, collecting any invalid badges in
        // order to be able to warn about them
        let ignored_invalid_badges = Badge::update_crate(&conn, &krate, new_crate.badges.as_ref())?;
        let max_version = krate.max_version(&conn)?;

        // Upload the crate, return way to delete the crate from the server
        // If the git commands fail below, we shouldn't keep the crate on the
        // server.
        let (cksum, mut bomb) = app.config.uploader.upload(req, &krate, max, vers)?;

        // Register this crate in our local git repo.
        let git_crate = git::Crate {
            name: name.to_string(),
            vers: vers.to_string(),
            cksum: cksum.to_hex(),
            features: features,
            deps: git_deps,
            yanked: Some(false),
        };
        git::add_crate(&**req.app(), &git_crate).chain_error(|| {
            internal(&format_args!(
                "could not add crate `{}` to the git repo",
                name
            ))
        })?;

        // Now that we've come this far, we're committed!
        bomb.path = None;

        #[derive(Serialize)]
        struct Warnings<'a> {
            invalid_categories: Vec<&'a str>,
            invalid_badges: Vec<&'a str>,
        }
        let warnings = Warnings {
            invalid_categories: ignored_invalid_categories,
            invalid_badges: ignored_invalid_badges,
        };

        #[derive(Serialize)]
        struct R<'a> {
            #[serde(rename = "crate")]
            krate: EncodableCrate,
            warnings: Warnings<'a>,
        }
        Ok(req.json(&R {
            krate: krate.minimal_encodable(max_version, None, false, Some(0)),
            warnings: warnings,
        }))
    })
}

fn parse_new_headers(req: &mut Request) -> CargoResult<(upload::NewCrate, User)> {
    // Read the json upload request
    let amt = read_le_u32(req.body())? as u64;
    let max = req.app().config.max_upload_size;
    if amt > max {
        return Err(human(&format_args!("max upload size is: {}", max)));
    }
    let mut json = vec![0; amt as usize];
    read_fill(req.body(), &mut json)?;
    let json = String::from_utf8(json).map_err(|_| {
        human("json body was not valid utf-8")
    })?;
    let new: upload::NewCrate = serde_json::from_str(&json).map_err(|e| {
        human(&format_args!("invalid upload request: {}", e))
    })?;

    // Make sure required fields are provided
    fn empty(s: Option<&String>) -> bool {
        s.map_or(true, |s| s.is_empty())
    }
    let mut missing = Vec::new();

    if empty(new.description.as_ref()) {
        missing.push("description");
    }
    if empty(new.license.as_ref()) && empty(new.license_file.as_ref()) {
        missing.push("license");
    }
    if new.authors.iter().all(|s| s.is_empty()) {
        missing.push("authors");
    }
    if !missing.is_empty() {
        return Err(human(&format_args!(
            "missing or empty metadata fields: {}. Please \
             see http://doc.crates.io/manifest.html#package-metadata for \
             how to upload metadata",
            missing.join(", ")
        )));
    }

    let user = req.user()?;
    Ok((new, user.clone()))
}

/// Handles the `GET /crates/:crate_id/:version/download` route.
pub fn download(req: &mut Request) -> CargoResult<Response> {
    let crate_name = &req.params()["crate_id"];
    let version = &req.params()["version"];

    // If we are a mirror, ignore failure to update download counts.
    // API-only mirrors won't have any crates in their database, and
    // incrementing the download count will look up the crate in the
    // database. Mirrors just want to pass along a redirect URL.
    if req.app().config.mirror == Replica::ReadOnlyMirror {
        let _ = increment_download_counts(req, crate_name, version);
    } else {
        increment_download_counts(req, crate_name, version)?;
    }

    let redirect_url = req.app()
        .config
        .uploader
        .crate_location(crate_name, version)
        .ok_or_else(|| human("crate files not found"))?;

    if req.wants_json() {
        #[derive(Serialize)]
        struct R {
            url: String,
        }
        Ok(req.json(&R { url: redirect_url }))
    } else {
        Ok(req.redirect(redirect_url))
    }
}

fn increment_download_counts(req: &Request, crate_name: &str, version: &str) -> CargoResult<()> {
    use self::versions::dsl::*;

    let conn = req.db_conn()?;
    let version_id = versions
        .select(id)
        .filter(crate_id.eq_any(
            Crate::by_name(crate_name).select(crates::id),
        ))
        .filter(num.eq(version))
        .first(&*conn)?;

    VersionDownload::create_or_increment(version_id, &conn)?;
    Ok(())
}

/// Handles the `GET /crates/:crate_id/downloads` route.
pub fn downloads(req: &mut Request) -> CargoResult<Response> {
    use diesel::expression::dsl::*;
    use diesel::types::BigInt;

    let crate_name = &req.params()["crate_id"];
    let conn = req.db_conn()?;
    let krate = Crate::by_name(crate_name).first::<Crate>(&*conn)?;

    let mut versions = Version::belonging_to(&krate).load::<Version>(&*conn)?;
    versions.sort_by(|a, b| b.num.cmp(&a.num));
    let (latest_five, rest) = versions.split_at(cmp::min(5, versions.len()));

    let downloads = VersionDownload::belonging_to(latest_five)
        .filter(version_downloads::date.gt(date(now - 90.days())))
        .order(version_downloads::date.asc())
        .load(&*conn)?
        .into_iter()
        .map(VersionDownload::encodable)
        .collect::<Vec<_>>();

    let sum_downloads = sql::<BigInt>("SUM(version_downloads.downloads)");
    let extra = VersionDownload::belonging_to(rest)
        .select((
            to_char(version_downloads::date, "YYYY-MM-DD"),
            sum_downloads,
        ))
        .filter(version_downloads::date.gt(date(now - 90.days())))
        .group_by(version_downloads::date)
        .order(version_downloads::date.asc())
        .load::<ExtraDownload>(&*conn)?;

    #[derive(Serialize, Queryable)]
    struct ExtraDownload {
        date: String,
        downloads: i64,
    }
    #[derive(Serialize)]
    struct R {
        version_downloads: Vec<EncodableVersionDownload>,
        meta: Meta,
    }
    #[derive(Serialize)]
    struct Meta {
        extra_downloads: Vec<ExtraDownload>,
    }
    let meta = Meta { extra_downloads: extra };
    Ok(req.json(&R {
        version_downloads: downloads,
        meta: meta,
    }))
}

#[derive(Insertable, Queryable, Identifiable, Associations)]
#[belongs_to(User)]
#[primary_key(user_id, crate_id)]
#[table_name = "follows"]
pub struct Follow {
    user_id: i32,
    crate_id: i32,
}

fn follow_target(req: &mut Request) -> CargoResult<Follow> {
    let user = req.user()?;
    let conn = req.db_conn()?;
    let crate_name = &req.params()["crate_id"];
    let crate_id = Crate::by_name(crate_name).select(crates::id).first(&*conn)?;
    Ok(Follow {
        user_id: user.id,
        crate_id: crate_id,
    })
}

/// Handles the `PUT /crates/:crate_id/follow` route.
pub fn follow(req: &mut Request) -> CargoResult<Response> {
    let follow = follow_target(req)?;
    let conn = req.db_conn()?;
    diesel::insert(&follow.on_conflict_do_nothing())
        .into(follows::table)
        .execute(&*conn)?;
    #[derive(Serialize)]
    struct R {
        ok: bool,
    }
    Ok(req.json(&R { ok: true }))
}

/// Handles the `DELETE /crates/:crate_id/follow` route.
pub fn unfollow(req: &mut Request) -> CargoResult<Response> {
    let follow = follow_target(req)?;
    let conn = req.db_conn()?;
    diesel::delete(&follow).execute(&*conn)?;
    #[derive(Serialize)]
    struct R {
        ok: bool,
    }
    Ok(req.json(&R { ok: true }))
}

/// Handles the `GET /crates/:crate_id/following` route.
pub fn following(req: &mut Request) -> CargoResult<Response> {
    use diesel::expression::dsl::exists;

    let follow = follow_target(req)?;
    let conn = req.db_conn()?;
    let following = diesel::select(exists(follows::table.find(follow.id())))
        .get_result(&*conn)?;
    #[derive(Serialize)]
    struct R {
        following: bool,
    }
    Ok(req.json(&R { following: following }))
}

/// Handles the `GET /crates/:crate_id/versions` route.
// FIXME: Not sure why this is necessary since /crates/:crate_id returns
// this information already, but ember is definitely requesting it
pub fn versions(req: &mut Request) -> CargoResult<Response> {
    let crate_name = &req.params()["crate_id"];
    let conn = req.db_conn()?;
    let krate = Crate::by_name(crate_name).first::<Crate>(&*conn)?;
    let mut versions = Version::belonging_to(&krate).load::<Version>(&*conn)?;
    versions.sort_by(|a, b| b.num.cmp(&a.num));
    let versions = versions
        .into_iter()
        .map(|v| v.encodable(crate_name))
        .collect();

    #[derive(Serialize)]
    struct R {
        versions: Vec<EncodableVersion>,
    }
    Ok(req.json(&R { versions: versions }))
}

/// Handles the `GET /crates/:crate_id/owners` route.
pub fn owners(req: &mut Request) -> CargoResult<Response> {
    let crate_name = &req.params()["crate_id"];
    let conn = req.db_conn()?;
    let krate = Crate::by_name(crate_name).first::<Crate>(&*conn)?;
    let owners = krate
        .owners(&conn)?
        .into_iter()
        .map(Owner::encodable)
        .collect();

    #[derive(Serialize)]
    struct R {
        users: Vec<EncodableOwner>,
    }
    Ok(req.json(&R { users: owners }))
}

/// Handles the `GET /crates/:crate_id/owner_team` route.
pub fn owner_team(req: &mut Request) -> CargoResult<Response> {
    let crate_name = &req.params()["crate_id"];
    let conn = req.db_conn()?;
    let krate = Crate::by_name(crate_name).first::<Crate>(&*conn)?;
    let owners = Team::owning(&krate, &conn)?
        .into_iter()
        .map(Owner::encodable)
        .collect();

    #[derive(Serialize)]
    struct R {
        teams: Vec<EncodableOwner>,
    }
    Ok(req.json(&R { teams: owners }))
}

/// Handles the `GET /crates/:crate_id/owner_user` route.
pub fn owner_user(req: &mut Request) -> CargoResult<Response> {
    let crate_name = &req.params()["crate_id"];
    let conn = req.db_conn()?;
    let krate = Crate::by_name(crate_name).first::<Crate>(&*conn)?;
    let owners = User::owning(&krate, &conn)?
        .into_iter()
        .map(Owner::encodable)
        .collect();

    #[derive(Serialize)]
    struct R {
        users: Vec<EncodableOwner>,
    }
    Ok(req.json(&R { users: owners }))
}

/// Handles the `PUT /crates/:crate_id/owners` route.
pub fn add_owners(req: &mut Request) -> CargoResult<Response> {
    modify_owners(req, true)
}

/// Handles the `DELETE /crates/:crate_id/owners` route.
pub fn remove_owners(req: &mut Request) -> CargoResult<Response> {
    modify_owners(req, false)
}

fn modify_owners(req: &mut Request, add: bool) -> CargoResult<Response> {
    let mut body = String::new();
    req.body().read_to_string(&mut body)?;
    let user = req.user()?;
    let conn = req.db_conn()?;
    let krate = Crate::by_name(&req.params()["crate_id"]).first::<Crate>(
        &*conn,
    )?;
    let owners = krate.owners(&conn)?;

    match rights(req.app(), &owners, user)? {
        Rights::Full => {} // Yes!
        Rights::Publish => {
            return Err(human("team members don't have permission to modify owners"));
        }
        Rights::None => {
            return Err(human("only owners have permission to modify owners"));
        }
    }

    #[derive(Deserialize)]
    struct Request {
        // identical, for back-compat (owners preferred)
        users: Option<Vec<String>>,
        owners: Option<Vec<String>>,
    }

    let request: Request = serde_json::from_str(&body).map_err(
        |_| human("invalid json request"),
    )?;

    let logins = request.owners.or(request.users).ok_or_else(|| {
        human("invalid json request")
    })?;

    for login in &logins {
        if add {
            if owners.iter().any(|owner| owner.login() == *login) {
                return Err(human(&format_args!("`{}` is already an owner", login)));
            }
            krate.owner_add(req.app(), &conn, user, login)?;
        } else {
            // Removing the team that gives you rights is prevented because
            // team members only have Rights::Publish
            if *login == user.gh_login {
                return Err(human("cannot remove yourself as an owner"));
            }
            krate.owner_remove(&conn, user, login)?;
        }
    }

    #[derive(Serialize)]
    struct R {
        ok: bool,
    }
    Ok(req.json(&R { ok: true }))
}

/// Handles the `GET /crates/:crate_id/reverse_dependencies` route.
pub fn reverse_dependencies(req: &mut Request) -> CargoResult<Response> {
    use diesel::expression::dsl::any;

    let name = &req.params()["crate_id"];
    let conn = req.db_conn()?;
    let krate = Crate::by_name(name).first::<Crate>(&*conn)?;
    let (offset, limit) = req.pagination(10, 100)?;
    let (rev_deps, total) = krate.reverse_dependencies(&*conn, offset, limit)?;
    let rev_deps: Vec<_> = rev_deps
        .into_iter()
        .map(|dep| dep.encodable(&krate.name))
        .collect();

    let version_ids: Vec<i32> = rev_deps.iter().map(|dep| dep.version_id).collect();

    let versions = versions::table
        .filter(versions::id.eq(any(version_ids)))
        .inner_join(crates::table)
        .select((versions::all_columns, crates::name))
        .load::<(Version, String)>(&*conn)?
        .into_iter()
        .map(|(version, krate_name)| version.encodable(&krate_name))
        .collect();

    #[derive(Serialize)]
    struct R {
        dependencies: Vec<EncodableDependency>,
        versions: Vec<EncodableVersion>,
        meta: Meta,
    }
    #[derive(Serialize)]
    struct Meta {
        total: i64,
    }
    Ok(req.json(&R {
        dependencies: rev_deps,
        versions,
        meta: Meta { total: total },
    }))
}

use diesel::types::{Text, Date};
sql_function!(canon_crate_name, canon_crate_name_t, (x: Text) -> Text);
sql_function!(to_char, to_char_t, (a: Date, b: Text) -> Text);

#[cfg(test)]
mod tests {
    use super::Crate;

    #[test]
    fn documentation_blacklist_no_url_provided() {
        assert_eq!(Crate::remove_blacklisted_documentation_urls(None), None);
    }

    #[test]
    fn documentation_blacklist_invalid_url() {
        assert_eq!(
            Crate::remove_blacklisted_documentation_urls(Some(String::from("not a url"))),
            None
        );
    }

    #[test]
    fn documentation_blacklist_url_contains_partial_match() {
        assert_eq!(
            Crate::remove_blacklisted_documentation_urls(
                Some(String::from("http://rust-ci.organists.com")),
            ),
            Some(String::from("http://rust-ci.organists.com"))
        );
    }

    #[test]
    fn documentation_blacklist_blacklisted_url() {
        assert_eq!(
            Crate::remove_blacklisted_documentation_urls(Some(String::from(
                "http://rust-ci.org/crate/crate-0.1/doc/crate-0.1",
            ))),
            None
        );
    }
}<|MERGE_RESOLUTION|>--- conflicted
+++ resolved
@@ -40,7 +40,10 @@
 use version::{EncodableVersion, NewVersion};
 use {Model, User, Keyword, Version, Category, Badge, Replica};
 
-<<<<<<< HEAD
+/// Hosts in this blacklist are known to not be hosting documentation,
+/// and are possibly of malicious intent e.g. ad tracking networks, etc.
+const DOCUMENTATION_BLACKLIST: [&'static str; 1] = ["rust-ci.org"];
+
 #[derive(Debug, Insertable, Queryable, Identifiable, Associations, AsChangeset)]
 #[belongs_to(Crate)]
 #[primary_key(crate_id, date)]
@@ -52,13 +55,6 @@
 }
 
 #[derive(Debug, Clone, Queryable, Identifiable, Associations, AsChangeset)]
-=======
-/// Hosts in this blacklist are known to not be hosting documentation,
-/// and are possibly of malicious intent e.g. ad tracking networks, etc.
-const DOCUMENTATION_BLACKLIST: [&'static str; 1] = ["rust-ci.org"];
-
-#[derive(Debug, Clone, Queryable, Identifiable, AsChangeset)]
->>>>>>> e2bfdaa5
 pub struct Crate {
     pub id: i32,
     pub name: String,
