--- conflicted
+++ resolved
@@ -156,13 +156,10 @@
 		add_header X-Content-Type-Options "nosniff";
 		add_header X-Frame-Options "SAMEORIGIN";
 		add_header X-XSS-Protection "1; mode=block";
-<<<<<<< HEAD
-		add_header Content-Security-Policy "default-src 'self'; connect-src 'self' https://docs.rs https://<%= s3_host(ENV) %>; script-src 'self' 'unsafe-eval' https://www.google.com; style-src 'self' 'unsafe-inline' https://www.google.com https://ajax.googleapis.com; img-src *; object-src 'none'";
-        add_header Access-Control-Allow-Origin "*";
-=======
+
 		add_header Content-Security-Policy "default-src 'self'; connect-src 'self' https://docs.rs https://<%= s3_host(ENV) %>; script-src 'self' 'unsafe-eval' https://www.google.com https://www.gstatic.com; style-src 'self' 'unsafe-inline' https://www.google.com https://ajax.googleapis.com https://fonts.googleapis.com; font-src: https://fonts.gstatic.com; img-src *; object-src 'none'";
-
->>>>>>> de20f731
+    add_header Access-Control-Allow-Origin "*";
+
 		add_header Strict-Transport-Security "max-age=31536000" always;
 		add_header Vary 'Accept, Accept-Encoding, Cookie';
 		proxy_set_header Host $http_host;
